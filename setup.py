import setuptools

with open("README.md", "r") as f:
    readme = f.read()

setuptools.setup(
    name="lmcloud",
<<<<<<< HEAD
    version="0.4.32",
=======
    version="0.4.31",
>>>>>>> a603ed44
    description="A Python implementation of the new La Marzocco API",
    long_description=readme,
    long_description_content_type="text/markdown",
    url="https://github.com/zweckj/lmcloud",
    author="Josef Zweck",
    author_email="24647999+zweckj@users.noreply.github.com",
    license="MIT",
    classifiers=[
        "Development Status :: 3 - Alpha",
        "Intended Audience :: Developers",
        "Natural Language :: English",
        "License :: OSI Approved :: MIT License",
        "Programming Language :: Python",
        "Programming Language :: Python :: 3.11",
        "Programming Language :: Python :: Implementation :: CPython",
    ],
    packages=setuptools.find_packages(),
    install_requires=[
        "httpx>=0.16.1",
        "authlib>=0.15.5",
        "websockets>=11.0.2",
        "bleak>=0.20.2",
    ],
    package_data={
        "lmcloud": ["py.typed"],
    },
)<|MERGE_RESOLUTION|>--- conflicted
+++ resolved
@@ -5,11 +5,8 @@
 
 setuptools.setup(
     name="lmcloud",
-<<<<<<< HEAD
     version="0.4.32",
-=======
     version="0.4.31",
->>>>>>> a603ed44
     description="A Python implementation of the new La Marzocco API",
     long_description=readme,
     long_description_content_type="text/markdown",
