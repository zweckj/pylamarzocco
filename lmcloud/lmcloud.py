--- conflicted
+++ resolved
@@ -837,27 +837,11 @@
             on_time=seconds_on * 1000, off_time=seconds_off * 1000, key=key
         )
 
-<<<<<<< HEAD
     async def set_preinfusion_time(self, key: int, seconds: float) -> bool:
         """Set the preinfusion time of the machine. (Alias for HA)"""
         return await self.configure_prebrew(on_time=0, off_time=seconds * 1000, key=key)
 
     async def enable_plumbin(self, enable: bool) -> bool:
-=======
-    async def set_prebrew_times(
-        self, key: int, seconds_on: float, seconds_off: float
-    ) -> None:
-        """Set the prebrew times of the machine. (Alias for HA)"""
-        await self.configure_prebrew(
-            on_time=seconds_on * 1000, off_time=seconds_off * 1000, key=key
-        )
-
-    async def set_preinfusion_time(self, key: int, seconds: float) -> None:
-        """Set the preinfusion time of the machine. (Alias for HA)"""
-        await self.configure_prebrew(on_time=0, off_time=seconds * 1000, key=key)
-
-    async def enable_plumbin(self, enable: bool) -> None:
->>>>>>> 66021f59
         """Enable or disable plumbin mode"""
 
         if not isinstance(enable, bool):
