on:
  workflow_dispatch:
  push:
    branches:
    - 'main'
    - 'releases/**'
<<<<<<< HEAD
=======
    - 'dev'
>>>>>>> b9541d43
    - 'v0'
    paths:
      - 'setup.py'
    
jobs:
  pypi-publish:
    name: Upload release to PyPI
    runs-on: ubuntu-latest
    # permissions:
    #  id-token: write 
    steps:

    - name: Checkout
      uses: actions/checkout@v3
      with:
        fetch-depth: 0
    
    - name: Set up Python
      uses: actions/setup-python@v4
      with:
        python-version: "3.x"

    - name: Install dependencies
      run: |
        pip install -r requirements.txt
        pip install -r requirements_tests.txt

    - name: Run Tests
      run: |
        coverage run --source=lmcloud -m pytest tests/

    - name: Report coverage
      run: |
        coverage report -m
    
    - name: Build source and wheel distributions
      run: |
        python -m pip install --upgrade build twine
        python -m build
        twine check --strict dist/*
    
    - name: Publish package distributions to PyPI
      uses: pypa/gh-action-pypi-publish@release/v1
      with:
        password: ${{ secrets.PYPI_API_TOKEN }}
      <|MERGE_RESOLUTION|>--- conflicted
+++ resolved
@@ -4,10 +4,7 @@
     branches:
     - 'main'
     - 'releases/**'
-<<<<<<< HEAD
-=======
     - 'dev'
->>>>>>> b9541d43
     - 'v0'
     paths:
       - 'setup.py'
